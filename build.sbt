--- conflicted
+++ resolved
@@ -164,13 +164,8 @@
   .settings(
     commonSettings ++ playJsonMimaSettings ++ Seq(
       libraryDependencies ++= jsonDependencies(scalaVersion.value) ++ Seq(
-<<<<<<< HEAD
-        "org.scalatest"     %%% "scalatest"       % "3.1.0"            % Test,
+        "org.scalatest"     %%% "scalatest"       % "3.1.1"            % Test,
         "org.scalatestplus" %%% "scalacheck-1-14" % "3.1.1.1"          % Test,
-=======
-        "org.scalatest"     %%% "scalatest"       % "3.1.1"            % Test,
-        "org.scalatestplus" %%% "scalacheck-1-14" % "3.1.0.1"          % Test,
->>>>>>> 0beef82f
         "org.scalacheck"    %%% "scalacheck"      % "1.14.3"           % Test,
         "com.chuusai"       %% "shapeless"        % "2.3.3"            % Test,
         "org.scala-lang"    % "scala-compiler"    % scalaVersion.value % "provided"
