/*
 * Copyright (C) 2009-2020 Lightbend Inc. <https://www.lightbend.com>
 */
import sbt._
import sbt.util._
import sbt.io.Path._

import interplay.ScalaVersions

import com.typesafe.tools.mima.plugin.MimaPlugin.mimaDefaultSettings
import com.typesafe.tools.mima.plugin.MimaKeys.mimaPreviousArtifacts

import sbtcrossproject.CrossPlugin.autoImport.crossProject
import sbtcrossproject.CrossType

resolvers ++= DefaultOptions.resolvers(snapshot = true)

playBuildRepoName in ThisBuild := "play-json"
publishTo in ThisBuild := sonatypePublishToBundle.value

val specs2 = Seq(
  "org.specs2" %% "specs2-core"  % "4.8.3" % Test,
  "org.specs2" %% "specs2-junit" % "4.8.3" % Test,
)

val jacksonDatabindVersion = "2.10.2"
val jacksonDatabind = Seq(
  "com.fasterxml.jackson.core" % "jackson-databind" % jacksonDatabindVersion
)

val jacksonVersion = "2.10.2"
val jacksons = Seq(
  "com.fasterxml.jackson.core"     % "jackson-core",
  "com.fasterxml.jackson.core"     % "jackson-annotations",
  "com.fasterxml.jackson.datatype" % "jackson-datatype-jdk8",
  "com.fasterxml.jackson.datatype" % "jackson-datatype-jsr310"
).map(_ % jacksonVersion) ++ jacksonDatabind

val joda = Seq(
  "joda-time" % "joda-time" % "2.10.5"
)

def jsonDependencies(scalaVersion: String) = Seq(
  "org.scala-lang" % "scala-reflect" % scalaVersion
)

// Common settings

val previousVersion = Some("2.8.1")

ThisBuild / mimaFailOnNoPrevious := false

def playJsonMimaSettings = mimaDefaultSettings ++ Seq(
  mimaPreviousArtifacts := previousVersion.map(organization.value %%% moduleName.value % _).toSet
)

// Workaround for https://github.com/scala-js/scala-js/issues/2378
// Use "sbt -DscalaJSStage=full" in .travis.yml
scalaJSStage in ThisBuild := (sys.props.get("scalaJSStage") match {
  case Some("full") => FullOptStage
  case _            => FastOptStage
})

val javacSettings = Seq(
  "-source",
  "1.8",
  "-Xlint:deprecation",
  "-Xlint:unchecked",
)

val scalacOpts = Seq(
  "-target:jvm-1.8",
  "-Ywarn-unused:imports",
  "-Xlint:nullary-unit",
  "-Xlint",
  "-Ywarn-dead-code",
  "-Ywarn-macros:after"
)

<<<<<<< HEAD
val silencerVersion = "1.6.0"
=======
val silencerVersion = "1.5.0"
>>>>>>> 0beef82f

libraryDependencies in ThisBuild ++= Seq(
  compilerPlugin(("com.github.ghik" % "silencer-plugin" % silencerVersion).cross(CrossVersion.full)),
  ("com.github.ghik" % "silencer-lib" % silencerVersion % Provided).cross(CrossVersion.full)
)

// Customise sbt-dynver's behaviour to make it work with tags which aren't v-prefixed
dynverVTagPrefix in ThisBuild := false

// Sanity-check: assert that version comes from a tag (e.g. not a too-shallow clone)
// https://github.com/dwijnand/sbt-dynver/#sanity-checking-the-version
Global / onLoad := (Global / onLoad).value.andThen { s =>
  val v = version.value
  if (dynverGitDescribeOutput.value.hasNoTags)
    throw new MessageOnlyException(
      s"Failed to derive version from git tags. Maybe run `git fetch --unshallow`? Version: $v"
    )
  s
}

lazy val commonSettings = Def.settings(
  // Do not buffer test output
  logBuffered in Test := false,
  testOptions in Test ++= Seq(
    // Show the duration of tests
    Tests.Argument(TestFrameworks.ScalaTest, "-oD"),
    Tests.Argument(TestFrameworks.Specs2, "showtimes"),
    // Filtering tests that are not stable in Scala 2.13 yet.
    Tests.Argument(TestFrameworks.ScalaTest, "-l", "play.api.libs.json.UnstableInScala213")
  ),
  headerLicense := {
    val currentYear = java.time.Year.now(java.time.Clock.systemUTC).getValue
    Some(
      HeaderLicense.Custom(
        s"Copyright (C) 2009-$currentYear Lightbend Inc. <https://www.lightbend.com>"
      )
    )
  },
  scalaVersion := ScalaVersions.scala212,
  crossScalaVersions := Seq(ScalaVersions.scala212, ScalaVersions.scala213),
  javacOptions in Compile ++= javacSettings,
  javacOptions in Test ++= javacSettings,
  javacOptions in (Compile, compile) ++= Seq("-target", "1.8"), // sbt #1785, avoids passing to javadoc
  scalacOptions ++= scalacOpts,
  scalacOptions in (Compile, doc) ++= Seq(
    // Work around 2.12 bug which prevents javadoc in nested java classes from compiling.
    "-no-java-comments",
  )
)

lazy val root = project
  .in(file("."))
  .enablePlugins(PlayRootProject, ScalaJSPlugin)
  .aggregate(
    `play-jsonJS`,
    `play-jsonJVM`,
    `play-functionalJS`,
    `play-functionalJVM`,
    `play-json-joda`
  )
  .settings(commonSettings)
  .settings(
    Seq(
      // this overrides releaseProcess to make it work with sbt-dynver
      releaseProcess := {
        import ReleaseTransformations._
        Seq[ReleaseStep](
          checkSnapshotDependencies,
          runClean,
          releaseStepCommandAndRemaining("+test"), // <- this needs to be removed when releasing from Travis
          releaseStepCommandAndRemaining("+publishSigned"),
          releaseStepCommand("sonatypeBundleRelease"),
          pushChanges // <- this needs to be removed when releasing from tag
        )
      }
    )
  )

lazy val `play-json` = crossProject(JVMPlatform, JSPlatform)
  .crossType(CrossType.Full)
  .in(file("play-json"))
  .enablePlugins(PlayLibrary, Playdoc)
  .configs(Docs)
  .settings(
    commonSettings ++ playJsonMimaSettings ++ Seq(
      libraryDependencies ++= jsonDependencies(scalaVersion.value) ++ Seq(
        "org.scalatest"     %%% "scalatest"       % "3.1.1"            % Test,
        "org.scalatestplus" %%% "scalacheck-1-14" % "3.1.0.1"          % Test,
        "org.scalacheck"    %%% "scalacheck"      % "1.14.3"           % Test,
        "com.chuusai"       %% "shapeless"        % "2.3.3"            % Test,
        "org.scala-lang"    % "scala-compiler"    % scalaVersion.value % "provided"
      ),
      libraryDependencies ++=
        (CrossVersion.partialVersion(scalaVersion.value) match {
          case Some((2, 13)) => Seq()
          case _             => Seq(compilerPlugin(("org.scalamacros" % "paradise" % "2.1.1").cross(CrossVersion.full)))
        }),
      unmanagedSourceDirectories in Compile += {
        //val sourceDir = (sourceDirectory in Compile).value
        // ^ gives jvm/src/main, for some reason
        val sourceDir = baseDirectory.value.getParentFile / "shared/src/main"
        CrossVersion.partialVersion(scalaVersion.value) match {
          case Some((2, n)) if n >= 13 => sourceDir / "scala-2.13+"
          case _                       => sourceDir / "scala-2.13-"
        }
      },
      sourceGenerators in Compile += Def.task {
        val dir = (sourceManaged in Compile).value

        val file = dir / "Generated.scala"
        val (writes, reads) = 1
          .to(22)
          .map {
            i =>
              def commaSeparated(s: Int => String)   = 1.to(i).map(s).mkString(", ")
              def newlineSeparated(s: Int => String) = 1.to(i).map(s).mkString("\n")
              val writerTypes                        = commaSeparated(j => s"T$j: Writes")
              val readerTypes                        = commaSeparated(j => s"T$j: Reads")
              val typeTuple                          = commaSeparated(j => s"T$j")
              val written                            = commaSeparated(j => s"implicitly[Writes[T$j]].writes(x._$j)")
              val readValues                         = commaSeparated(j => s"t$j")
              val readGenerators                     = newlineSeparated(j => s"t$j <- implicitly[Reads[T$j]].reads(arr(${j - 1}))")

              (s"""
          implicit def Tuple${i}W[$writerTypes]: Writes[Tuple${i}[$typeTuple]] = Writes[Tuple${i}[$typeTuple]](
            x => JsArray(Array($written))
          )
          """, s"""
          implicit def Tuple${i}R[$readerTypes]: Reads[Tuple${i}[$typeTuple]] = Reads[Tuple${i}[$typeTuple]]{
            case JsArray(arr) if arr.size == $i =>
              for{
                $readGenerators
              } yield Tuple$i($readValues)

            case _ =>
              JsError(Seq(JsPath() -> Seq(JsonValidationError("Expected array of $i elements"))))
          }
        """)
          }
          .unzip

        IO.write(
          file,
          s"""
          package play.api.libs.json

          trait GeneratedReads {
            ${reads.mkString("\n")}
          }

          trait GeneratedWrites{
            ${writes.mkString("\n")}
          }
        """
        )
        Seq(file)
      }.taskValue
    )
  )
  .dependsOn(`play-functional`)

lazy val `play-jsonJS` = `play-json`.js

lazy val `play-jsonJVM` = `play-json`.jvm.settings(
  libraryDependencies ++=
    joda ++ // TODO: remove joda after 2.6.0
      jacksons ++ specs2 :+ (
      "ch.qos.logback" % "logback-classic" % "1.2.3" % Test
    ),
  unmanagedSourceDirectories in Test ++= (baseDirectory.value.getParentFile.getParentFile / "docs/manual/working/scalaGuide" ** "code").get
)

lazy val `play-json-joda` = project
  .in(file("play-json-joda"))
  .enablePlugins(PlayLibrary)
  .settings(
    commonSettings ++ playJsonMimaSettings ++ Seq(
      libraryDependencies ++= joda ++ specs2
    )
  )
  .dependsOn(`play-jsonJVM`)

lazy val `play-functional` = crossProject(JVMPlatform, JSPlatform)
  .crossType(CrossType.Pure)
  .in(file("play-functional"))
  .settings(
    commonSettings ++ playJsonMimaSettings
  )
  .enablePlugins(PlayLibrary)

lazy val `play-functionalJVM` = `play-functional`.jvm
lazy val `play-functionalJS`  = `play-functional`.js

lazy val benchmarks = project
  .in(file("benchmarks"))
  .enablePlugins(JmhPlugin, PlayNoPublish)
  .settings(commonSettings)
  .dependsOn(`play-jsonJVM`)

lazy val docs = project
  .in(file("docs"))
  .enablePlugins(PlayDocsPlugin, PlayNoPublish)
  .configs(Docs)
  .settings(
    libraryDependencies ++= specs2,
    PlayDocsKeys.scalaManualSourceDirectories := (baseDirectory.value / "manual" / "working" / "scalaGuide" ** "code").get,
    PlayDocsKeys.resources += {
      val apiDocs = (doc in (`play-jsonJVM`, Compile)).value
      // Copy the docs to a place so they have the correct api/scala prefix
      val apiDocsStage = target.value / "api-docs-stage"
      val cacheFile    = streams.value.cacheDirectory / "api-docs-stage"
      val mappings = apiDocs.allPaths.filter(!_.isDirectory).get.pair(relativeTo(apiDocs)).map {
        case (file, path) => file -> apiDocsStage / "api" / "scala" / path
      }
      Sync.sync(CacheStore(cacheFile))(mappings)
      PlayDocsDirectoryResource(apiDocsStage)
    },
    SettingKey[Seq[File]]("migrationManualSources") := Nil
  )
  .settings(commonSettings)
  .dependsOn(`play-jsonJVM`)

addCommandAlias("validateCode", ";headerCheck;test:headerCheck;+scalafmtCheckAll;scalafmtSbtCheck")<|MERGE_RESOLUTION|>--- conflicted
+++ resolved
@@ -77,11 +77,7 @@
   "-Ywarn-macros:after"
 )
 
-<<<<<<< HEAD
 val silencerVersion = "1.6.0"
-=======
-val silencerVersion = "1.5.0"
->>>>>>> 0beef82f
 
 libraryDependencies in ThisBuild ++= Seq(
   compilerPlugin(("com.github.ghik" % "silencer-plugin" % silencerVersion).cross(CrossVersion.full)),
