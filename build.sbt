/*
<<<<<<< HEAD
 * Copyright (C) 2009-2020 Lightbend Inc. <https://www.lightbend.com>
=======
 * Copyright (C) Lightbend Inc. <https://www.lightbend.com>
>>>>>>> 542d2b37
 */
import sbt._
import sbt.util._
import sbt.io.Path._

import interplay.ScalaVersions

import com.typesafe.tools.mima.plugin.MimaPlugin.mimaDefaultSettings
import com.typesafe.tools.mima.plugin.MimaKeys.mimaPreviousArtifacts

import sbtcrossproject.CrossPlugin.autoImport.crossProject
import sbtcrossproject.CrossType

resolvers ++= DefaultOptions.resolvers(snapshot = true)

playBuildRepoName in ThisBuild := "play-json"
publishTo in ThisBuild := sonatypePublishToBundle.value

val specs2 = Seq(
  "org.specs2" %% "specs2-core"  % "4.9.4" % Test,
  "org.specs2" %% "specs2-junit" % "4.9.4" % Test,
)

val jacksonDatabindVersion = "2.11.0"
val jacksonDatabind = Seq(
  "com.fasterxml.jackson.core" % "jackson-databind" % jacksonDatabindVersion
)

val jacksonVersion = "2.11.0"
val jacksons = Seq(
  "com.fasterxml.jackson.core"     % "jackson-core",
  "com.fasterxml.jackson.core"     % "jackson-annotations",
  "com.fasterxml.jackson.datatype" % "jackson-datatype-jdk8",
  "com.fasterxml.jackson.datatype" % "jackson-datatype-jsr310"
).map(_ % jacksonVersion) ++ jacksonDatabind

val joda = Seq(
  "joda-time" % "joda-time" % "2.10.6"
)

def jsonDependencies(scalaVersion: String) = Seq(
  "org.scala-lang" % "scala-reflect" % scalaVersion
)

// Common settings

val previousVersion = Some("2.8.1")

ThisBuild / mimaFailOnNoPrevious := false

def playJsonMimaSettings = mimaDefaultSettings ++ Seq(
  mimaPreviousArtifacts := previousVersion.map(organization.value %%% moduleName.value % _).toSet
)

// Workaround for https://github.com/scala-js/scala-js/issues/2378
// Use "sbt -DscalaJSStage=full" in .travis.yml
scalaJSStage in ThisBuild := (sys.props.get("scalaJSStage") match {
  case Some("full") => FullOptStage
  case _            => FastOptStage
})

val javacSettings = Seq(
  "-source",
  "1.8",
  "-Xlint:deprecation",
  "-Xlint:unchecked",
)

val scalacOpts = Seq(
  "-target:jvm-1.8",
  "-Ywarn-unused:imports",
  "-Xlint:nullary-unit",
  "-Xlint",
  "-Ywarn-dead-code",
  "-Ywarn-macros:after"
)

val silencerVersion = "1.6.0"

libraryDependencies in ThisBuild ++= Seq(
  compilerPlugin(("com.github.ghik" % "silencer-plugin" % silencerVersion).cross(CrossVersion.full)),
  ("com.github.ghik" % "silencer-lib" % silencerVersion % Provided).cross(CrossVersion.full)
)

// Customise sbt-dynver's behaviour to make it work with tags which aren't v-prefixed
dynverVTagPrefix in ThisBuild := false

// Sanity-check: assert that version comes from a tag (e.g. not a too-shallow clone)
// https://github.com/dwijnand/sbt-dynver/#sanity-checking-the-version
Global / onLoad := (Global / onLoad).value.andThen { s =>
  val v = version.value
  if (dynverGitDescribeOutput.value.hasNoTags)
    throw new MessageOnlyException(
      s"Failed to derive version from git tags. Maybe run `git fetch --unshallow`? Version: $v"
    )
  s
}

lazy val commonSettings = Def.settings(
  // Do not buffer test output
  logBuffered in Test := false,
  testOptions in Test ++= Seq(
    // Show the duration of tests
    Tests.Argument(TestFrameworks.ScalaTest, "-oD"),
    Tests.Argument(TestFrameworks.Specs2, "showtimes"),
    // Filtering tests that are not stable in Scala 2.13 yet.
    Tests.Argument(TestFrameworks.ScalaTest, "-l", "play.api.libs.json.UnstableInScala213")
  ),
  headerLicense := {
    Some(
      HeaderLicense.Custom(
        s"Copyright (C) Lightbend Inc. <https://www.lightbend.com>"
      )
    )
  },
  scalaVersion := ScalaVersions.scala212,
  crossScalaVersions := Seq(ScalaVersions.scala212, ScalaVersions.scala213),
  javacOptions in Compile ++= javacSettings,
  javacOptions in Test ++= javacSettings,
  javacOptions in (Compile, compile) ++= Seq("-target", "1.8"), // sbt #1785, avoids passing to javadoc
  scalacOptions ++= scalacOpts,
  scalacOptions in (Compile, doc) ++= Seq(
    // Work around 2.12 bug which prevents javadoc in nested java classes from compiling.
    "-no-java-comments",
  )
)

lazy val root = project
  .in(file("."))
  .enablePlugins(PlayRootProject, ScalaJSPlugin)
  .aggregate(
    `play-jsonJS`,
    `play-jsonJVM`,
    `play-functionalJS`,
    `play-functionalJVM`,
    `play-json-joda`
  )
  .settings(commonSettings)
  .settings(
    Seq(
      // this overrides releaseProcess to make it work with sbt-dynver
      releaseProcess := {
        import ReleaseTransformations._
        Seq[ReleaseStep](
          checkSnapshotDependencies,
          runClean,
          releaseStepCommandAndRemaining("+test"), // <- this needs to be removed when releasing from Travis
          releaseStepCommandAndRemaining("+publishSigned"),
          releaseStepCommand("sonatypeBundleRelease"),
          pushChanges // <- this needs to be removed when releasing from tag
        )
      }
    )
  )

lazy val `play-json` = crossProject(JVMPlatform, JSPlatform)
  .crossType(CrossType.Full)
  .in(file("play-json"))
  .enablePlugins(PlayLibrary, Playdoc)
  .configs(Docs)
  .settings(
    commonSettings ++ playJsonMimaSettings ++ Seq(
      libraryDependencies ++= jsonDependencies(scalaVersion.value) ++ Seq(
        "org.scalatest"     %%% "scalatest"       % "3.1.2"            % Test,
        "org.scalatestplus" %%% "scalacheck-1-14" % "3.1.2.0"          % Test,
        "org.scalacheck"    %%% "scalacheck"      % "1.14.3"           % Test,
        "com.chuusai"       %% "shapeless"        % "2.3.3"            % Test,
        "org.scala-lang"    % "scala-compiler"    % scalaVersion.value % "provided"
      ),
      libraryDependencies ++=
        (CrossVersion.partialVersion(scalaVersion.value) match {
          case Some((2, 13)) => Seq()
          case _             => Seq(compilerPlugin(("org.scalamacros" % "paradise" % "2.1.1").cross(CrossVersion.full)))
        }),
      unmanagedSourceDirectories in Compile += {
        //val sourceDir = (sourceDirectory in Compile).value
        // ^ gives jvm/src/main, for some reason
        val sourceDir = baseDirectory.value.getParentFile / "shared/src/main"
        CrossVersion.partialVersion(scalaVersion.value) match {
          case Some((2, n)) if n >= 13 => sourceDir / "scala-2.13+"
          case _                       => sourceDir / "scala-2.13-"
        }
      },
      sourceGenerators in Compile += Def.task {
        val dir = (sourceManaged in Compile).value

        val file = dir / "Generated.scala"
        val (writes, reads) = 1
          .to(22)
          .map {
            i =>
              def commaSeparated(s: Int => String)   = 1.to(i).map(s).mkString(", ")
              def newlineSeparated(s: Int => String) = 1.to(i).map(s).mkString("\n")
              val writerTypes                        = commaSeparated(j => s"T$j: Writes")
              val readerTypes                        = commaSeparated(j => s"T$j: Reads")
              val typeTuple                          = commaSeparated(j => s"T$j")
              val written                            = commaSeparated(j => s"implicitly[Writes[T$j]].writes(x._$j)")
              val readValues                         = commaSeparated(j => s"t$j")
              val readGenerators                     = newlineSeparated(j => s"t$j <- implicitly[Reads[T$j]].reads(arr(${j - 1}))")

              (s"""
          implicit def Tuple${i}W[$writerTypes]: Writes[Tuple${i}[$typeTuple]] = Writes[Tuple${i}[$typeTuple]](
            x => JsArray(Array($written))
          )
          """, s"""
          implicit def Tuple${i}R[$readerTypes]: Reads[Tuple${i}[$typeTuple]] = Reads[Tuple${i}[$typeTuple]]{
            case JsArray(arr) if arr.size == $i =>
              for{
                $readGenerators
              } yield Tuple$i($readValues)

            case _ =>
              JsError(Seq(JsPath() -> Seq(JsonValidationError("Expected array of $i elements"))))
          }
        """)
          }
          .unzip

        IO.write(
          file,
          s"""
          package play.api.libs.json

          trait GeneratedReads {
            ${reads.mkString("\n")}
          }

          trait GeneratedWrites{
            ${writes.mkString("\n")}
          }
        """
        )
        Seq(file)
      }.taskValue
    )
  )
  .dependsOn(`play-functional`)

lazy val `play-jsonJS` = `play-json`.js

lazy val `play-jsonJVM` = `play-json`.jvm.settings(
  libraryDependencies ++=
    joda ++ // TODO: remove joda after 2.6.0
      jacksons ++ specs2 :+ (
      "ch.qos.logback" % "logback-classic" % "1.2.3" % Test
    ),
  unmanagedSourceDirectories in Test ++= (baseDirectory.value.getParentFile.getParentFile / "docs/manual/working/scalaGuide" ** "code").get
)

lazy val `play-json-joda` = project
  .in(file("play-json-joda"))
  .enablePlugins(PlayLibrary)
  .settings(
    commonSettings ++ playJsonMimaSettings ++ Seq(
      libraryDependencies ++= joda ++ specs2
    )
  )
  .dependsOn(`play-jsonJVM`)

lazy val `play-functional` = crossProject(JVMPlatform, JSPlatform)
  .crossType(CrossType.Pure)
  .in(file("play-functional"))
  .settings(
    commonSettings ++ playJsonMimaSettings
  )
  .enablePlugins(PlayLibrary)

lazy val `play-functionalJVM` = `play-functional`.jvm
lazy val `play-functionalJS`  = `play-functional`.js

lazy val benchmarks = project
  .in(file("benchmarks"))
  .enablePlugins(JmhPlugin, PlayNoPublish)
  .settings(commonSettings)
  .dependsOn(`play-jsonJVM`)

lazy val docs = project
  .in(file("docs"))
  .enablePlugins(PlayDocsPlugin, PlayNoPublish)
  .configs(Docs)
  .settings(
    libraryDependencies ++= specs2,
    PlayDocsKeys.scalaManualSourceDirectories := (baseDirectory.value / "manual" / "working" / "scalaGuide" ** "code").get,
    PlayDocsKeys.resources += {
      val apiDocs = (doc in (`play-jsonJVM`, Compile)).value
      // Copy the docs to a place so they have the correct api/scala prefix
      val apiDocsStage = target.value / "api-docs-stage"
      val cacheFile    = streams.value.cacheDirectory / "api-docs-stage"
      val mappings = apiDocs.allPaths.filter(!_.isDirectory).get.pair(relativeTo(apiDocs)).map {
        case (file, path) => file -> apiDocsStage / "api" / "scala" / path
      }
      Sync.sync(CacheStore(cacheFile))(mappings)
      PlayDocsDirectoryResource(apiDocsStage)
    },
    SettingKey[Seq[File]]("migrationManualSources") := Nil
  )
  .settings(commonSettings)
  .dependsOn(`play-jsonJVM`)

addCommandAlias("validateCode", ";headerCheck;test:headerCheck;+scalafmtCheckAll;scalafmtSbtCheck")<|MERGE_RESOLUTION|>--- conflicted
+++ resolved
@@ -1,9 +1,5 @@
 /*
-<<<<<<< HEAD
  * Copyright (C) 2009-2020 Lightbend Inc. <https://www.lightbend.com>
-=======
- * Copyright (C) Lightbend Inc. <https://www.lightbend.com>
->>>>>>> 542d2b37
  */
 import sbt._
 import sbt.util._
@@ -27,12 +23,12 @@
   "org.specs2" %% "specs2-junit" % "4.9.4" % Test,
 )
 
-val jacksonDatabindVersion = "2.11.0"
+val jacksonDatabindVersion = "2.10.1"
 val jacksonDatabind = Seq(
   "com.fasterxml.jackson.core" % "jackson-databind" % jacksonDatabindVersion
 )
 
-val jacksonVersion = "2.11.0"
+val jacksonVersion = "2.10.1"
 val jacksons = Seq(
   "com.fasterxml.jackson.core"     % "jackson-core",
   "com.fasterxml.jackson.core"     % "jackson-annotations",
@@ -115,7 +111,7 @@
   headerLicense := {
     Some(
       HeaderLicense.Custom(
-        s"Copyright (C) Lightbend Inc. <https://www.lightbend.com>"
+        s"Copyright (C) 2009-2020 Lightbend Inc. <https://www.lightbend.com>"
       )
     )
   },
