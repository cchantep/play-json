--- conflicted
+++ resolved
@@ -157,13 +157,8 @@
     commonSettings ++ playJsonMimaSettings ++ Def.settings(
       libraryDependencies ++= (if (isDotty.value) Nil else scalaReflect(scalaVersion.value)),
       libraryDependencies ++= Seq(
-<<<<<<< HEAD
-        "org.scalatest"     %%% "scalatest"       % "3.2.6"   % Test,
+        "org.scalatest"     %%% "scalatest"       % "3.2.7"   % Test,
         "org.scalatestplus" %%% "scalacheck-1-15" % "3.2.7.0" % Test,
-=======
-        "org.scalatest"     %%% "scalatest"       % "3.2.7"   % Test,
-        "org.scalatestplus" %%% "scalacheck-1-15" % "3.2.6.0" % Test,
->>>>>>> c092044f
         "org.scalacheck"    %%% "scalacheck"      % "1.15.3"  % Test,
         "com.chuusai"       %% "shapeless"        % "2.3.3"   % Test,
       ).map(_.withDottyCompat(scalaVersion.value)),
