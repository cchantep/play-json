--- conflicted
+++ resolved
@@ -170,15 +170,10 @@
           )
       ),
       libraryDependencies ++= Seq(
-        "org.scalatest"     %%% "scalatest"       % "3.2.8"   % Test,
-        "org.scalatestplus" %%% "scalacheck-1-15" % "3.2.8.0" % Test,
-<<<<<<< HEAD
-        "org.scalacheck"    %%% "scalacheck"      % "1.15.3"  % Test,
+        "org.scalatest"     %%% "scalatest"       % "3.2.9"   % Test,
+        "org.scalatestplus" %%% "scalacheck-1-15" % "3.2.9.0" % Test,
+        "org.scalacheck"    %%% "scalacheck"      % "1.15.4"  % Test,
       ),
-=======
-        "org.scalacheck"    %%% "scalacheck"      % "1.15.4"  % Test,
-      ).map(_.cross(CrossVersion.for3Use2_13)),
->>>>>>> 4ebeafac
       libraryDependencies += {
         if (isScala3.value)
           "org.scala-lang" %% "scala3-compiler" % scalaVersion.value % Provided
