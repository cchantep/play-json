/*
 * Copyright (C) 2009-2016 Lightbend Inc. <https://www.lightbend.com>
 */
package play.api.libs.json

<<<<<<< HEAD
case class JsonConfiguration(
  naming: JsonNaming = JsonNaming.Identity,
  useDefaultValues: Boolean = false
)
=======
/** JSON configuration */
sealed trait JsonConfiguration {
  /** Compile-time options for the JSON macros */
  type Opts <: Json.MacroOptions
>>>>>>> 11feb36c

  /** Naming strategy */
  def naming: JsonNaming
}

<<<<<<< HEAD
  implicit val defaultConfiguration: JsonConfiguration = JsonConfiguration()
=======
object JsonConfiguration {
  type Aux[O <: Json.MacroOptions] = JsonConfiguration { type Opts = O }
>>>>>>> 11feb36c

  private final class Impl[O <: Json.MacroOptions](
      val naming: JsonNaming = JsonNaming.Identity
  ) extends JsonConfiguration {
    type Opts = O
  }

  /**
   * @tparam O the options for the JSON macros
   * @param naming the naming strategy
   */
  def apply[O <: Json.MacroOptions](
    naming: JsonNaming = JsonNaming.Identity
  ): JsonConfiguration.Aux[O] = new Impl(naming)

  /** Default configuration instance */
  implicit def default[Opts <: Json.MacroOptions] = apply[Opts]()
}

/**
 * Naming strategy, to map each class property to the corresponding column.
 */
trait JsonNaming extends (String => String) {
  /**
   * Returns the column name for the class property.
   *
   * @param property the name of the case class property
   */
  def apply(property: String): String
}

/** Naming companion */
object JsonNaming {

  /**
   * For each class property, use the name
   * as is for its column (e.g. fooBar -> fooBar).
   */
  object Identity extends JsonNaming {
    def apply(property: String): String = property
    override val toString = "Identity"
  }

  /**
   * For each class property, use the snake case equivalent
   * to name its column (e.g. fooBar -> foo_bar).
   */
  object SnakeCase extends JsonNaming {
    def apply(property: String): String = {
      val length = property.length
      val result = new StringBuilder(length * 2)
      var resultLength = 0
      var wasPrevTranslated = false
      for (i <- 0 until length) {
        var c = property.charAt(i)
        if (i > 0 || i != '_') {
          if (Character.isUpperCase(c)) {
            // append a underscore if the previous result wasn't translated
            if (!wasPrevTranslated && resultLength > 0 && result.charAt(resultLength - 1) != '_') {
              result.append('_')
              resultLength += 1
            }
            c = Character.toLowerCase(c)
            wasPrevTranslated = true
          } else {
            wasPrevTranslated = false
          }
          result.append(c)
          resultLength += 1
        }
      }

      // builds the final string
      result.toString()
    }

    override val toString = "SnakeCase"
  }

  /** Naming using a custom transformation function. */
  def apply(transformation: String => String): JsonNaming = new JsonNaming {
    def apply(property: String): String = transformation(property)
  }
}<|MERGE_RESOLUTION|>--- conflicted
+++ resolved
@@ -3,28 +3,17 @@
  */
 package play.api.libs.json
 
-<<<<<<< HEAD
-case class JsonConfiguration(
-  naming: JsonNaming = JsonNaming.Identity,
-  useDefaultValues: Boolean = false
-)
-=======
 /** JSON configuration */
 sealed trait JsonConfiguration {
   /** Compile-time options for the JSON macros */
   type Opts <: Json.MacroOptions
->>>>>>> 11feb36c
 
   /** Naming strategy */
   def naming: JsonNaming
 }
 
-<<<<<<< HEAD
-  implicit val defaultConfiguration: JsonConfiguration = JsonConfiguration()
-=======
 object JsonConfiguration {
   type Aux[O <: Json.MacroOptions] = JsonConfiguration { type Opts = O }
->>>>>>> 11feb36c
 
   private final class Impl[O <: Json.MacroOptions](
       val naming: JsonNaming = JsonNaming.Identity
