--- conflicted
+++ resolved
@@ -430,12 +430,8 @@
         val effectiveImplicits = if (ApplyUnapply.hasVarArgs) {
           val varArgsImplicit = createImplicit(
             resolvedImplicits.last.paramName,
-<<<<<<< HEAD
             ApplyUnapply.unapplyReturnTypes.get.last,
             None
-=======
-            ApplyUnapply.unapplyReturnTypes.get.last
->>>>>>> 838727ec
           )
 
           resolvedImplicits.init :+ varArgsImplicit
@@ -479,11 +475,8 @@
         val cn = c.Expr[String](
           q"$cfgName.naming(${name.decodedName.toString})"
         )
-<<<<<<< HEAD
 
         val useDefaultValues = c.Expr[String](q"$cfgName.useDefaultValues")
-=======
->>>>>>> 838727ec
 
         val jspathTree = q"""$JsPath \ $cn"""
 
@@ -501,8 +494,7 @@
         def canBuildWithDefaults(
           defaultValue: Tree,
           callWithDefault: TermName,
-          callNullableWithDefault: TermName
-        ) = {
+          callNullableWithDefault: TermName) = {
 
           val effectiveCall = if (isOption) callNullableWithDefault else callWithDefault
           q"if($useDefaultValues) $jspathTree.$effectiveCall($defaultValue)($impl) else ${canBuild()}"
