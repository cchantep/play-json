--- conflicted
+++ resolved
@@ -84,13 +84,8 @@
 
     /* Utility for implicit resolution - can hardly be moved outside
      * (due to dependent types).
-<<<<<<< HEAD
      *
      * @param resolvedType Per each symbol of the type parameters,
-=======
-     * 
-     * @param resolvedType Per each symbol of the type parameters, 
->>>>>>> bddf9f75
      * which type is bound to
      */
     class ImplicitResolver(resolvedType: Type => Type) {
@@ -386,11 +381,7 @@
       } else q"$unlift($companionObject.$effectiveUnapply[..$tpeArgs])"
 
       @inline private def params: List[(Name, Type)] = applyFunction match {
-<<<<<<< HEAD
         case Some((_, _, ps, _)) => {
-=======
-        case Some((_, _, ps)) => {
->>>>>>> bddf9f75
           val base = if (hasVarArgs) ps.init else ps
           val defs = base.map { p => p.name -> p.typeSignature }.toList
           val end = if (!hasVarArgs) List.empty[(Name, Type)] else {
@@ -408,21 +399,12 @@
         val effectiveImplicits = params.map {
           case (n, t) => n -> createImplicit(t)
         }
-<<<<<<< HEAD
-
+        
         // if any implicit is missing, abort
         val missingImplicits = effectiveImplicits.collect {
           case (_, Implicit(t, EmptyTree /* ~= not found */ , _, _)) => t
         }
 
-=======
-
-        // if any implicit is missing, abort
-        val missingImplicits = effectiveImplicits.collect {
-          case (_, Implicit(t, EmptyTree /* ~= not found */ , _, _)) => t
-        }
-
->>>>>>> bddf9f75
         if (missingImplicits.nonEmpty) {
           c.abort(
             c.enclosingPosition,
@@ -432,7 +414,6 @@
 
         effectiveImplicits
       }
-<<<<<<< HEAD
 
       lazy val boundTypes: Map[String, Type] =
         applyFunction.fold(Map.empty[String, Type]) {
@@ -441,16 +422,6 @@
           }.toMap
         }
 
-=======
-
-      lazy val boundTypes: Map[String, Type] =
-        applyFunction.fold(Map.empty[String, Type]) {
-          case (_, tparams, _) => tparams.zip(tpeArgs).map {
-            case (sym, ty) => sym.fullName -> ty
-          }.toMap
-        }
-
->>>>>>> bddf9f75
       // To print the implicit types in the compiler messages
       private def prettyType(t: Type): String =
         boundTypes.getOrElse(t.typeSymbol.fullName, t) match {
@@ -582,15 +553,9 @@
         // from the implicit scope, due to the contravariant/implicit issue:
         // https://groups.google.com/forum/#!topic/scala-language/ZE83TvSWpT4
 
-<<<<<<< HEAD
         q"""{ v: ${atag.tpe} =>
           val ${term.name} = "eliminatedImplicit"
           $cases
-=======
-        q"""{ v: ${atag.tpe} => 
-          val ${term.name} = "eliminatedImplicit"
-          $cases 
->>>>>>> bddf9f75
         }"""
       }
 
@@ -623,11 +588,7 @@
 
       }
 
-<<<<<<< HEAD
       val (applyFunction, tparams, params, defaultValues) = utility.applyFunction match {
-=======
-      val (applyFunction, tparams, params) = utility.applyFunction match {
->>>>>>> bddf9f75
         case Some(info) => info
 
         case _ => c.abort(
@@ -646,7 +607,6 @@
       // e.g. `(__ \ "foo").readNullable`
       val callNullable = TermName(s"${methodName}Nullable")
 
-<<<<<<< HEAD
       // readWithDefault is term for "readWithDefault"
       // e.g. `(__ \ "foo").readWithDefault("bar")`
       val readWithDefault = TermName("readWithDefault")
@@ -668,23 +628,13 @@
       val resolver = new ImplicitResolver({
         import utility.boundTypes
 
-=======
-      // combines all reads into CanBuildX
-      val cfgName = TermName(c.freshName("config"))
-      val resolver = new ImplicitResolver({
-        import utility.boundTypes
-
->>>>>>> bddf9f75
         { orig: Type =>
           boundTypes.getOrElse(orig.typeSymbol.fullName, orig)
         }
       })
-<<<<<<< HEAD
       val defaultValueMap = params.zip(defaultValues).collect {
         case (p, Some(dv)) => p.name.encodedName -> dv
       }.toMap
-=======
->>>>>>> bddf9f75
       val resolvedImplicits = utility.implicits(resolver)
       val canBuild = resolvedImplicits.map {
         case (name, Implicit(pt, impl, _, _)) =>
@@ -693,7 +643,6 @@
           val cn = c.Expr[String](
             q"$cfgName.naming(${name.decodedName.toString})"
           )
-<<<<<<< HEAD
 
           val useDefaultValues = c.Expr[String](q"$cfgName.useDefaultValues")
 
@@ -728,17 +677,7 @@
 
             case _ =>
               canBuild()
-=======
-
-          val jspathTree = q"""$JsPath \ $cn"""
-
-          // If we're not recursive, simple, just invoke read/write/format
-          // If we're an option, invoke the nullable version
-          if (pt.typeConstructor <:< optTpeCtor) {
-            q"$jspathTree.$callNullable($impl)"
-          } else {
-            q"$jspathTree.$call($impl)"
->>>>>>> bddf9f75
+
           }
       }.reduceLeft[Tree] { (acc, r) =>
         q"$acc.and($r)"
