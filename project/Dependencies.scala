--- conflicted
+++ resolved
@@ -1,11 +1,6 @@
 object Dependencies {
   // scalaVersion needs to be kept in sync with travis-ci
-<<<<<<< HEAD
-  val Scala212 = "2.12.13"
+  val Scala212 = "2.12.14"
   val Scala213 = "2.13.6"
-=======
-  val Scala212 = "2.12.14"
-  val Scala213 = "2.13.5"
->>>>>>> 88e06429
   val Scala3   = Seq("3.0.0-RC3", "3.0.0")
 }