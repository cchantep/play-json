--- conflicted
+++ resolved
@@ -2,11 +2,5 @@
   // scalaVersion needs to be kept in sync with travis-ci
   val Scala212 = "2.12.13"
   val Scala213 = "2.13.5"
-<<<<<<< HEAD
-  // when adding RC3, don't drop RC2 unless we must; preferable, but not
-  // strictly required, to support the most recent two prereleases
-  val Scala3 = Seq("3.0.0-RC2")
-=======
   val Scala3   = Seq("3.0.0-RC2", "3.0.0-RC3")
->>>>>>> 9e5377b4
 }